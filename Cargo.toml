[workspace]
members = [
    "identity_core",
    "identity_crypto",
    "identity_derive",
    "identity_diff",
    "identity_iota",
    "identity_proof",
<<<<<<< HEAD
    "identity_comm",
=======
]
exclude = [
    "libraries/wasm"
>>>>>>> d2fa8e5c
]<|MERGE_RESOLUTION|>--- conflicted
+++ resolved
@@ -6,11 +6,8 @@
     "identity_diff",
     "identity_iota",
     "identity_proof",
-<<<<<<< HEAD
     "identity_comm",
-=======
 ]
 exclude = [
     "libraries/wasm"
->>>>>>> d2fa8e5c
 ]